#!/usr/bin/env python3
"""
PySCF構造最適化と振動数計算スクリプト（GPU対応修正版）
Usage: python opt-freq.py --smiles "CCO" --use-gpu
"""

import argparse
import numpy as np
import matplotlib.pyplot as plt
from mpl_toolkits.mplot3d import Axes3D
from rdkit import Chem
from rdkit.Chem import AllChem
from pyscf import gto, dft, scf
from pyscf.geomopt.geometric_solver import optimize
from pyscf.hessian import thermo
from tqdm import tqdm
import time
import warnings
import sys
import os

# ログ出力用クラス
class Logger(object):
    def __init__(self, filename):
        self.terminal = sys.stdout
        self.log = open(filename, "w")

    def write(self, message):
        self.terminal.write(message)
        self.log.write(message)
        self.log.flush()

    def flush(self):
        self.terminal.flush()
        self.log.flush()

# GPU利用可能性チェック
GPU4PYSCF_AVAILABLE = False
try:
    import cupy
    import gpu4pyscf
    from gpu4pyscf.dft import rks as gpu_rks
    GPU4PYSCF_AVAILABLE = True
    print("✅ gpu4pyscf is available - GPU acceleration enabled")
    # CuPyのバージョンとCUDAバージョンを確認
    print(f"   CuPy version: {cupy.__version__}")
    print(f"   CUDA version: {cupy.cuda.runtime.runtimeGetVersion()}")
except ImportError as e:
    print(f"⚠️ gpu4pyscf not available - CPU only mode: {e}")

warnings.filterwarnings('ignore')

def smiles_to_xyz(smiles):
    """SMILESから3D座標を生成"""
    mol = Chem.MolFromSmiles(smiles)
    if mol is None:
        raise ValueError(f"Invalid SMILES: {smiles}")
    
    mol = Chem.AddHs(mol)
    AllChem.EmbedMolecule(mol, randomSeed=42)
    AllChem.MMFFOptimizeMolecule(mol, maxIters=200)
    
    conf = mol.GetConformer()
    atoms = []
    coords = []
    
    for atom in mol.GetAtoms():
        pos = conf.GetAtomPosition(atom.GetIdx())
        atoms.append(atom.GetSymbol())
        coords.append([pos.x, pos.y, pos.z])
    
    return atoms, np.array(coords)

def create_mol(atoms, coords, basis='6-31+G**', charge=0, spin=0):
    """PySCF分子オブジェクトを作成"""
    atom_str = ""
    for atom, coord in zip(atoms, coords):
        atom_str += f"{atom} {coord[0]:.6f} {coord[1]:.6f} {coord[2]:.6f}; "
    
    mol = gto.Mole()
    mol.atom = atom_str
    mol.basis = basis
    mol.charge = charge
    mol.spin = spin
    mol.unit = 'Angstrom'
    mol.verbose = 4  # デバッグ用に詳細ログを出力
    mol.build()
    
    return mol

def create_mf_object(mol, use_gpu=False):
    """適切なMFオブジェクトを作成（GPU/CPU）"""
    if use_gpu and GPU4PYSCF_AVAILABLE:
        print("🚀 Using GPU acceleration (gpu4pyscf)")
        try:
            # まずCPUでSCF計算を実行して初期密度行列を取得
            print("   Computing initial guess on CPU...")
            mf_cpu = dft.RKS(mol)
            mf_cpu.xc = 'B3LYP'
            mf_cpu.init_guess = 'atom'  # シンプルな初期推定を使用
            mf_cpu.max_cycle = 1  # 1サイクルだけ実行
            mf_cpu.kernel()
            dm_init = mf_cpu.make_rdm1()
            
            # GPU計算に移行
            print("   Transferring to GPU...")
            mf = gpu_rks.RKS(mol)
            mf.xc = 'B3LYP'
            mf.init_guess = dm_init  # CPU計算の密度行列を初期推定として使用
            mf = mf.to_gpu()
            
            return mf
            
        except Exception as e:
            print(f"⚠️ GPU initialization failed: {e}")
            print("   Falling back to CPU...")
            mf = dft.RKS(mol)
            mf.xc = 'B3LYP'
            return mf
    else:
        if use_gpu and not GPU4PYSCF_AVAILABLE:
            print("⚠️ GPU requested but gpu4pyscf not available, falling back to CPU")
        print("💻 Using CPU")
        mf = dft.RKS(mol)
        mf.xc = 'B3LYP'
        return mf

def safe_gpu_calculation(mol, use_gpu=False):
    """安全なGPU計算（エラー時はCPUにフォールバック）"""
    if use_gpu and GPU4PYSCF_AVAILABLE:
        try:
            # 方法1: init_guessを変更してGPU計算を試みる
            print("   Attempting GPU calculation with modified init_guess...")
            mf = gpu_rks.RKS(mol)
            mf.xc = 'B3LYP'
            mf.init_guess = 'atom'  # 'minao'の代わりに'atom'を使用
            mf = mf.to_gpu()
            energy = mf.kernel()
            return mf, energy
        except Exception as e1:
            print(f"   Method 1 failed: {e1}")
            try:
                # 方法2: CPUで初期計算してからGPUに転送
                print("   Attempting hybrid CPU-GPU approach...")
                # CPUで初期密度行列を計算
                mf_cpu = dft.RKS(mol)
                mf_cpu.xc = 'B3LYP'
                mf_cpu.max_cycle = 5
                energy_cpu = mf_cpu.kernel()
                dm = mf_cpu.make_rdm1()
                
                # GPUに転送
                mf_gpu = gpu_rks.RKS(mol)
                mf_gpu.xc = 'B3LYP'
                mf_gpu = mf_gpu.to_gpu()
                energy = mf_gpu.kernel(dm0=dm)
                return mf_gpu, energy
            except Exception as e2:
                print(f"   Method 2 failed: {e2}")
                print("   Falling back to CPU calculation...")
    
    # CPUで計算
    mf = dft.RKS(mol)
    mf.xc = 'B3LYP'
    energy = mf.kernel()
    return mf, energy

def main():
    start_time = time.time()
    # コマンドライン引数の解析
    parser = argparse.ArgumentParser(description='構造最適化と振動数計算')
    parser.add_argument('--smiles', type=str, required=True, help='分子のSMILES')
    parser.add_argument('--basis', type=str, default='6-31+G**', help='基底関数')
    parser.add_argument('--charge', type=int, default=0, help='電荷')
    parser.add_argument('--spin', type=int, default=0, help='スピン多重度-1')
    parser.add_argument('--use-gpu', action='store_true', help='GPU加速を使用')
    args = parser.parse_args()
    
    print("="*60)
    print("構造最適化と振動数計算")
    print("="*60)
    # 分子式を先に取得してログファイル名を決定
    mol_rdkit = Chem.MolFromSmiles(args.smiles)
    if mol_rdkit is None:
        raise ValueError(f"Invalid SMILES: {args.smiles}")
    formula = Chem.rdMolDescriptors.CalcMolFormula(mol_rdkit)
<<<<<<< HEAD

    # 標準出力をログファイルにも出力するように設定
    log_filename = f"{formula}.log"
    sys.stdout = Logger(log_filename)

=======
    
    # 標準出力をログファイルにも出力するように設定
    log_filename = f"{formula}.log"
    sys.stdout = Logger(log_filename)
    
>>>>>>> 20e69328
    print(f"SMILES: {args.smiles}")
    print(f"Method: B3LYP/{args.basis}")
    print(f"ログファイル: {log_filename}")
    
    with tqdm(total=5, desc="Overall Progress", file=sys.stdout.terminal) as pbar:
        pbar.set_description("[1/5] 初期3D構造生成")
        atoms, init_coords = smiles_to_xyz(args.smiles)
        print(f"分子式: {formula}, 原子数: {len(atoms)}")
        pbar.update(1)

        pbar.set_description("[2/5] PySCF分子オブジェクト作成")
        mol = create_mol(atoms, init_coords, args.basis, args.charge, args.spin)
        print(f"電子数: {mol.nelectron}, 基底関数数: {mol.nao}")
        pbar.update(1)

        pbar.set_description("[3/5] 構造最適化実行中")
        # 初期エネルギー計算（安全なGPU計算）
        mf, e_init = safe_gpu_calculation(mol, args.use_gpu)
        print(f"初期エネルギー: {e_init:.6f} Hartree")
        
        # 構造最適化（CPUで実行 - geomeTRICはGPU未対応のため）
        print("   Structure optimization (CPU)...")
        mol_opt = optimize(mf, maxsteps=50)
        
        # 最適化後の計算
        mf_opt, e_opt = safe_gpu_calculation(mol_opt, args.use_gpu)
        print(f"最適化エネルギー: {e_opt:.6f} Hartree")
        print(f"エネルギー変化: {(e_opt - e_init)*627.509:.4f} kcal/mol")
        
        opt_coords = mol_opt.atom_coords() * 0.529177
        rmsd = np.sqrt(np.mean(np.sum((init_coords - opt_coords)**2, axis=1)))
        print(f"構造変化RMSD: {rmsd:.4f} Å")
        pbar.update(1)

        pbar.set_description("[4/5] 振動数解析実行中")
        from pyscf import hessian
        
        # Hessian計算
        if args.use_gpu and GPU4PYSCF_AVAILABLE:
            try:
                from gpu4pyscf import hessian as gpu_hessian
                print("   Hessian calculation (GPU)...")
                h = gpu_hessian.rks.Hessian(mf_opt)
                hess = h.kernel()
                # 後の解析のためにCPUへ転送（必要な場合）
                if hasattr(hess, 'get'):
                    hess = hess.get()
            except Exception as e:
                print(f"⚠️ GPU Hessian failed: {e}")
                print("   Falling back to CPU Hessian...")
                # GPUオブジェクトをCPUに変換
                if hasattr(mf_opt, 'to_cpu'):
                    mf_cpu = mf_opt.to_cpu()
                else:
                    mf_cpu = mf_opt
                h = hessian.rks.Hessian(mf_cpu)
                hess = h.kernel()
        else:
            print("   Hessian calculation (CPU)...")
            # GPUオブジェクトをCPUに変換
            if hasattr(mf_opt, 'to_cpu'):
                mf_cpu = mf_opt.to_cpu()
            else:
                mf_cpu = mf_opt
            h = hessian.rks.Hessian(mf_cpu)
            hess = h.kernel()

        freq_info = thermo.harmonic_analysis(mol_opt, hess)
        frequencies = freq_info['freq_wavenumber']
        n_imaginary = np.sum(frequencies < 0)
        print(f"虚振動数: {n_imaginary}個")
        if n_imaginary == 0:
            print("✅ 安定構造（極小点）")
        else:
            print("⚠️ 遷移状態または鞍点")
        real_freq = frequencies[frequencies >= 0]
        if len(real_freq) > 0:
            print(f"最低振動数: {real_freq[0]:.2f} cm⁻¹")
            print(f"最高振動数: {real_freq[-1]:.2f} cm⁻¹")
        pbar.update(1)

        pbar.set_description("[5/5] 熱力学的性質の計算")
        # thermo.thermo()は辞書を返し、その値は貢献成分のリスト [合計, 電子, 並進, 回転, 振動]
        thermo_results = thermo.thermo(mf_opt, freq_info['freq_au'], 298.15, 101325)
        
        # 辞書のキーで値(リスト)を取得し、その先頭要素(合計値)を取り出す
        zpe = thermo_results['ZPE'][0]
        e_tot = thermo_results['E_tot'][0]
        h_tot = thermo_results['H_tot'][0]
        g_tot = thermo_results['G_tot'][0]
        s_tot = thermo_results['S_tot'][0]
        
        print(f"ゼロ点エネルギー: {zpe*627.509:.3f} kcal/mol")
        print(f"エンタルピー: {h_tot:.6f} Hartree")
        print(f"ギブズ自由エネルギー: {g_tot:.6f} Hartree")
        print(f"エントロピー: {s_tot*1000:.2f} cal/(mol·K)")
        pbar.update(1)
    
    # XYZファイル保存
    with open(f"{formula}_optimized.xyz", 'w') as f:
        f.write(f"{len(atoms)}\n")
        f.write(f"Optimized structure E={e_opt:.6f} Hartree\n")
        for atom, coord in zip(atoms, opt_coords):
            f.write(f"{atom:2s} {coord[0]:12.6f} {coord[1]:12.6f} {coord[2]:12.6f}\n")
    
    print(f"\n最適化構造を {formula}_optimized.xyz に保存")
    
    # サマリー保存
    with open(f"{formula}_summary.txt", 'w') as f:
        f.write(f"SMILES: {args.smiles}\n")
        f.write(f"Formula: {formula}\n")
        f.write(f"Method: B3LYP/{args.basis}\n")
        f.write(f"Initial Energy: {e_init:.6f} Hartree\n")
        f.write(f"Optimized Energy: {e_opt:.6f} Hartree\n")
        f.write(f"Energy Change: {(e_opt - e_init)*627.509:.4f} kcal/mol\n")
        f.write(f"RMSD: {rmsd:.4f} Å\n")
        f.write(f"Imaginary Frequencies: {n_imaginary}\n")
        f.write(f"ZPE: {zpe*627.509:.3f} kcal/mol\n")
        f.write(f"Gibbs Energy (298K): {g_tot:.6f} Hartree\n")
    
    print(f"サマリーを {formula}_summary.txt に保存")
    print(f"比較図を {formula}_comparison.png に保存")
    
    print("\n" + "="*60)
    print("計算完了！")
    print("="*60)
    
    end_time = time.time()
    duration = end_time - start_time
    print(f"実行時間: {duration:.2f}秒")

if __name__ == "__main__":
    main()<|MERGE_RESOLUTION|>--- conflicted
+++ resolved
@@ -184,19 +184,7 @@
     if mol_rdkit is None:
         raise ValueError(f"Invalid SMILES: {args.smiles}")
     formula = Chem.rdMolDescriptors.CalcMolFormula(mol_rdkit)
-<<<<<<< HEAD
-
-    # 標準出力をログファイルにも出力するように設定
-    log_filename = f"{formula}.log"
-    sys.stdout = Logger(log_filename)
-
-=======
-    
-    # 標準出力をログファイルにも出力するように設定
-    log_filename = f"{formula}.log"
-    sys.stdout = Logger(log_filename)
-    
->>>>>>> 20e69328
+
     print(f"SMILES: {args.smiles}")
     print(f"Method: B3LYP/{args.basis}")
     print(f"ログファイル: {log_filename}")
